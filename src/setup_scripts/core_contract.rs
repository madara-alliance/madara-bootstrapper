--- conflicted
+++ resolved
@@ -34,13 +34,6 @@
         save_to_json("l1_core_contract_address", &JsonValueType::EthAddress(core_contract_client.address())).unwrap();
         let (program_hash, config_hash) = get_bridge_init_configs(self.arg_config);
 
-<<<<<<< HEAD
-        core_contract_client
-            .add_implementation_core_contract(
-                0u64.into(),
-                0u64.into(),
-                0u64.into(),
-=======
         // add_implementation(
         //      call_data : [
         //        0, : block number
@@ -58,7 +51,6 @@
                 0u64.into(), // block number
                 0u64.into(), // state root
                 0u64.into(), // block hash
->>>>>>> 3e60c2b5
                 program_hash,
                 config_hash,
                 core_contract_client.implementation_address(),
@@ -66,13 +58,6 @@
                 false,
             )
             .await;
-<<<<<<< HEAD
-        core_contract_client
-            .upgrade_to_core_contract(
-                0u64.into(),
-                0u64.into(),
-                0u64.into(),
-=======
         // upgrade_to(
         //      call_data : [
         //        0, : block number
@@ -90,7 +75,6 @@
                 0u64.into(), // block number
                 0u64.into(), // state root
                 0u64.into(), // block hash
->>>>>>> 3e60c2b5
                 program_hash,
                 config_hash,
                 core_contract_client.implementation_address(),
