--- conflicted
+++ resolved
@@ -31,8 +31,9 @@
 #[derive(Serialize)]
 pub struct Erc20BridgeSetupOutput {
     pub erc20_cairo_one_class_hash: Felt,
-    #[serde(skip)]
-    pub token_bridge: StarknetTokenBridge,
+    pub l1_token_bridge_proxy: Address,
+    pub l1_manager_address: Address,
+    pub l1_registry_address: Address,
     pub l2_token_bridge: Felt,
     pub test_erc20_token_address: Felt,
     #[serde(skip)]
@@ -142,13 +143,9 @@
 
         Erc20BridgeSetupOutput {
             erc20_cairo_one_class_hash,
-<<<<<<< HEAD
-            token_bridge,
-=======
             l1_manager_address: token_bridge.manager_address(),
             l1_registry_address: token_bridge.registry_address(),
             l1_token_bridge_proxy: token_bridge.bridge_address(),
->>>>>>> cf3de1ab
             l2_token_bridge: l2_bridge_address,
             test_erc20_token_address: l2_erc20_token_address,
             token_bridge,
