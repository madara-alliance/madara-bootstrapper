use std::str::FromStr;
use std::time::Duration;

use ethers::abi::Address;
use serde::Serialize;
use starknet::accounts::{Account, ConnectedAccount};
use starknet::core::types::Felt;
use starknet_providers::jsonrpc::HttpTransport;
use starknet_providers::JsonRpcClient;
use tokio::time::sleep;

use crate::contract_clients::config::Config;
use crate::contract_clients::core_contract::CoreContract;
use crate::contract_clients::eth_bridge::{BridgeDeployable, StarknetLegacyEthBridge};
use crate::contract_clients::utils::{
    build_single_owner_account, declare_contract, deploy_proxy_contract, init_governance_proxy, DeclarationInput,
    RpcAccount,
};
use crate::helpers::account_actions::{get_contract_address_from_deploy_tx, AccountActions};
use crate::utils::constants::{ERC20_LEGACY_PATH, LEGACY_BRIDGE_PATH, PROXY_LEGACY_PATH, STARKGATE_PROXY_PATH};
use crate::utils::{convert_to_hex, invoke_contract, save_to_json, wait_for_transaction, JsonValueType};
use crate::CliArgs;

pub struct EthBridge<'a> {
    account: RpcAccount<'a>,
    account_address: Felt,
    arg_config: &'a CliArgs,
    clients: &'a Config,
    core_contract: &'a dyn CoreContract,
}

#[derive(Serialize)]
pub struct EthBridgeSetupOutput {
    pub l2_legacy_proxy_class_hash: Felt,
    pub l2_erc20_legacy_class_hash: Felt,
    pub l2_eth_proxy_address: Felt,
    pub l2_starkgate_proxy_class_hash: Felt,
    pub l2_legacy_eth_bridge_class_hash: Felt,
    pub l2_eth_bridge_proxy_address: Felt,
<<<<<<< HEAD
    #[serde(skip_serializing)]
=======
    pub l1_bridge_address: Address,
    #[serde(skip)]
>>>>>>> cf3de1ab
    pub l1_bridge: StarknetLegacyEthBridge,
}

impl<'a> EthBridge<'a> {
    pub fn new(
        account: RpcAccount<'a>,
        account_address: Felt,
        arg_config: &'a CliArgs,
        clients: &'a Config,
        core_contract: &'a dyn CoreContract,
    ) -> Self {
        Self { account, account_address, arg_config, clients, core_contract }
    }

    pub async fn setup(&self) -> EthBridgeSetupOutput {
        let legacy_proxy_class_hash = declare_contract(DeclarationInput::LegacyDeclarationInputs(
            String::from(PROXY_LEGACY_PATH),
            self.arg_config.rollup_seq_url.clone(),
            self.clients.provider_l2(),
        ))
        .await;
        log::info!("🎡 Legacy proxy class hash declared.");
        save_to_json("legacy_proxy_class_hash", &JsonValueType::StringType(legacy_proxy_class_hash.to_string()))
            .unwrap();
        sleep(Duration::from_secs(10)).await;

        let starkgate_proxy_class_hash = declare_contract(DeclarationInput::LegacyDeclarationInputs(
            String::from(STARKGATE_PROXY_PATH),
            self.arg_config.rollup_seq_url.clone(),
            self.clients.provider_l2(),
        ))
        .await;
        log::info!("🎡 Starkgate proxy class hash declared.");
        save_to_json("starkgate_proxy_class_hash", &JsonValueType::StringType(starkgate_proxy_class_hash.to_string()))
            .unwrap();
        sleep(Duration::from_secs(10)).await;

        let erc20_legacy_class_hash = declare_contract(DeclarationInput::LegacyDeclarationInputs(
            String::from(ERC20_LEGACY_PATH),
            self.arg_config.rollup_seq_url.clone(),
            self.clients.provider_l2(),
        ))
        .await;
        log::info!("🎡 ERC20 legacy class hash declared.");
        save_to_json("erc20_legacy_class_hash", &JsonValueType::StringType(erc20_legacy_class_hash.to_string()))
            .unwrap();
        sleep(Duration::from_secs(10)).await;

        let legacy_eth_bridge_class_hash = declare_contract(DeclarationInput::LegacyDeclarationInputs(
            String::from(LEGACY_BRIDGE_PATH),
            self.arg_config.rollup_seq_url.clone(),
            self.clients.provider_l2(),
        ))
        .await;
        log::info!("🎡 Legacy ETH Bridge class hash declared");
        save_to_json(
            "legacy_eth_bridge_class_hash",
            &JsonValueType::StringType(legacy_eth_bridge_class_hash.to_string()),
        )
        .unwrap();
        sleep(Duration::from_secs(10)).await;

        let eth_proxy_address = deploy_proxy_contract(
            &self.account,
            self.account_address,
            legacy_proxy_class_hash,
            // salt taken from : https://sepolia.starkscan.co/tx/0x06a5a493cf33919e58aa4c75777bffdef97c0e39cac968896d7bee8cc67905a1
            Felt::from_str("0x322c2610264639f6b2cee681ac53fa65c37e187ea24292d1b21d859c55e1a78").unwrap(),
            Felt::ONE,
        )
        .await;
        log::info!("✴️ ETH ERC20 proxy deployed [ETH : {:?}]", eth_proxy_address);
        save_to_json("l2_eth_address_proxy", &JsonValueType::StringType(eth_proxy_address.to_string())).unwrap();
        sleep(Duration::from_secs(10)).await;

        let eth_bridge_proxy_address = deploy_proxy_contract(
            &self.account,
            self.account_address,
            legacy_proxy_class_hash,
            Felt::from_str("0xabcdabcdabcd").unwrap(),
            Felt::ZERO,
        )
        .await;
        log::info!("✴️ ETH Bridge proxy deployed [ETH Bridge : {:?}]", eth_bridge_proxy_address);
        save_to_json("ETH_l2_bridge_address_proxy", &JsonValueType::StringType(eth_bridge_proxy_address.to_string()))
            .unwrap();
        sleep(Duration::from_secs(10)).await;

        init_governance_proxy(&self.account, eth_proxy_address, "eth_proxy_address : init_governance_proxy").await;
        sleep(Duration::from_secs(10)).await;

        init_governance_proxy(
            &self.account,
            eth_bridge_proxy_address,
            "eth_bridge_proxy_address : init_governance_proxy",
        )
        .await;
        sleep(Duration::from_secs(10)).await;

        let eth_bridge =
            StarknetLegacyEthBridge::deploy(self.core_contract.client().clone(), self.arg_config.dev).await;

        log::info!("✴️ ETH Bridge L1 deployment completed [Eth Bridge Address (L1) : {:?}]", eth_bridge.address());
        save_to_json("ETH_l1_bridge_address", &JsonValueType::EthAddress(eth_bridge.address())).unwrap();

        let account = build_single_owner_account(
            self.clients.provider_l2(),
            &self.arg_config.rollup_priv_key,
            &convert_to_hex(&self.account_address.to_string()),
            false,
        )
        .await;

        let l2_bridge_address = StarknetLegacyEthBridge::deploy_l2_contracts(
            self.clients.provider_l2(),
            legacy_eth_bridge_class_hash,
            eth_bridge_proxy_address,
            &account,
        )
        .await;

        log::info!("✴️ ETH Bridge L2 deployment completed [Eth Bridge Address (L2) : {:?}]", l2_bridge_address);
        save_to_json("ETH_l2_bridge_address", &JsonValueType::StringType(l2_bridge_address.to_string())).unwrap();

        let eth_address = deploy_eth_token_on_l2(
            self.clients.provider_l2(),
            eth_proxy_address,
            erc20_legacy_class_hash,
            &account,
            l2_bridge_address,
        )
        .await;

        log::info!("✴️ L2 ETH token deployment successful.");
        // save_to_json("l2_eth_address", &JsonValueType::StringType(eth_address.to_string()))?;
        if self.arg_config.dev {
            eth_bridge.initialize(self.core_contract.address()).await;
        } else {
            eth_bridge.add_implementation_eth_bridge(self.core_contract.address()).await;
            eth_bridge.upgrade_to_eth_bridge(self.core_contract.address()).await;
        }
        log::info!("✴️ ETH Bridge initialization on L1 completed");

        sleep(Duration::from_secs(self.arg_config.l1_wait_time.parse().unwrap())).await;

        eth_bridge
            .setup_l2_bridge(
                self.clients.provider_l2(),
                l2_bridge_address,
                eth_address,
                &self.arg_config.rollup_priv_key,
                &account,
            )
            .await;
        log::info!("✴️ ETH Bridge initialization and setup on L2 completed");

        eth_bridge
            .setup_l1_bridge(
                "10000000000000000000000000000000000000000",
                "10000000000000000000000000000000000000000",
                l2_bridge_address,
                Address::from_str(&self.arg_config.l1_multisig_address.to_string()).unwrap(),
                self.arg_config.dev,
            )
            .await;
        log::info!("✴️ ETH Bridge setup on L1 completed");

        EthBridgeSetupOutput {
            l2_legacy_proxy_class_hash: legacy_proxy_class_hash,
            l2_starkgate_proxy_class_hash: starkgate_proxy_class_hash,
            l2_erc20_legacy_class_hash: erc20_legacy_class_hash,
            l2_legacy_eth_bridge_class_hash: legacy_eth_bridge_class_hash,
            l2_eth_proxy_address: eth_proxy_address,
            l2_eth_bridge_proxy_address: eth_bridge_proxy_address,
<<<<<<< HEAD
=======
            l1_bridge_address: eth_bridge.address(),
>>>>>>> cf3de1ab
            l1_bridge: eth_bridge,
        }
    }
}

pub async fn deploy_eth_token_on_l2(
    rpc_provider_l2: &JsonRpcClient<HttpTransport>,
    eth_proxy_address: Felt,
    eth_erc20_class_hash: Felt,
    account: &RpcAccount<'_>,
    eth_legacy_bridge_address: Felt,
) -> Felt {
    let deploy_tx = account
        .invoke_contract(
            account.address(),
            "deploy_contract",
            vec![eth_erc20_class_hash, Felt::ZERO, Felt::ZERO, Felt::ZERO],
            None,
        )
        .send()
        .await
        .expect("Error deploying the contract proxy.");
    wait_for_transaction(rpc_provider_l2, deploy_tx.transaction_hash, "deploy_eth_token_on_l2 : deploy").await.unwrap();
    let contract_address = get_contract_address_from_deploy_tx(account.provider(), &deploy_tx).await.unwrap();

    log::info!("Contract address (eth erc20) : {:?}", contract_address);

    let add_implementation_txn = invoke_contract(
        eth_proxy_address,
        "add_implementation",
        vec![
            contract_address,
            Felt::ZERO,
            Felt::from(4u64),
            Felt::from_bytes_be_slice("Ether".as_bytes()),
            Felt::from_bytes_be_slice("ETH".as_bytes()),
            Felt::from_str("18").unwrap(),
            eth_legacy_bridge_address,
            Felt::ZERO,
        ],
        account,
    )
    .await;

    wait_for_transaction(
        rpc_provider_l2,
        add_implementation_txn.transaction_hash,
        "deploy_eth_token_on_l2 : add_implementation",
    )
    .await
    .unwrap();

    let upgrade_to_txn = invoke_contract(
        eth_proxy_address,
        "upgrade_to",
        vec![
            contract_address,
            Felt::ZERO,
            Felt::from(4u64),
            Felt::from_bytes_be_slice("Ether".as_bytes()),
            Felt::from_bytes_be_slice("ETH".as_bytes()),
            Felt::from_str("18").unwrap(),
            eth_legacy_bridge_address,
            Felt::ZERO,
        ],
        account,
    )
    .await;

    wait_for_transaction(rpc_provider_l2, upgrade_to_txn.transaction_hash, "deploy_eth_token_on_l2 : upgrade_to")
        .await
        .unwrap();
    eth_proxy_address
}<|MERGE_RESOLUTION|>--- conflicted
+++ resolved
@@ -37,12 +37,8 @@
     pub l2_starkgate_proxy_class_hash: Felt,
     pub l2_legacy_eth_bridge_class_hash: Felt,
     pub l2_eth_bridge_proxy_address: Felt,
-<<<<<<< HEAD
-    #[serde(skip_serializing)]
-=======
     pub l1_bridge_address: Address,
     #[serde(skip)]
->>>>>>> cf3de1ab
     pub l1_bridge: StarknetLegacyEthBridge,
 }
 
@@ -217,10 +213,7 @@
             l2_legacy_eth_bridge_class_hash: legacy_eth_bridge_class_hash,
             l2_eth_proxy_address: eth_proxy_address,
             l2_eth_bridge_proxy_address: eth_bridge_proxy_address,
-<<<<<<< HEAD
-=======
             l1_bridge_address: eth_bridge.address(),
->>>>>>> cf3de1ab
             l1_bridge: eth_bridge,
         }
     }
